--- conflicted
+++ resolved
@@ -70,13 +70,6 @@
                     "value": ""
                 },
                 {
-<<<<<<< HEAD
-=======
-                    "name": "POLYGON_WS_SYMBOLS",
-                    "value": ""
-                },
-                {
->>>>>>> 17da2d75
                     "name": "WS_DEBUG",
                     "value": "<WS_DEBUG>"
                 },
